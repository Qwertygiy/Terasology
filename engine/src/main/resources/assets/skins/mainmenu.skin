{
    "inherit" : "default",
    "elements" : {
        "UIScreenLayer" : {
            "background-scale-mode" : "scale_fill",
            "background" : "menuBackground"
<<<<<<< HEAD
        },
        "UILabel" : {
            "text-align-vertical" : "top"
        },
        "UIText" : {
            "text-align-horizontal" : "left",
            "text-align-vertical" : "top",
            "background" : "engine:box",
            "background-border" : {
                "top" : 4,
                "bottom" : 4,
                "left" : 4,
                "right" : 4
            },
            "margin" : {
                "top" : 4,
                "bottom" : 4,
                "left" : 4,
                "right" : 4
            }
        },
        "UIImage" : {
            "texture-scale-mode" : "scale_fit"
        },
        "RowLayout" : {
        },
        "UIBox" : {
            "background" : "engine:area",
            "background-border" : {
                "top" : 4,
                "bottom" : 4,
                "left" : 4,
                "right" : 4
            },
            "margin" : {
                "top" : 12,
                "bottom" : 12,
                "left" : 12,
                "right" : 12
            }
        },
        "UIList" : {
            "parts" : {
                "item" : {
                    "text-align-horizontal" : "center",
                    "text-align-vertical" : "middle",
                    "background" : "button",
                    "background-border" : {
                        "top" : 2,
                        "bottom" : 2,
                        "left" : 2,
                        "right" : 2
                    },
                    "margin" : {
                        "top" : 4,
                        "bottom" : 4,
                        "left" : 2,
                        "right" : 2
                    },
                    "texture-scale-mode" : "scale_fit",
                    "modes" : {
                        "hover" : {
                            "background" : "buttonOver"
                        },
                        "active" : {
                            "background" : "buttonDown",
                            "text-color" : "FFFF00FF"
                        }
                    }
                }
            }
        },
        "UIDropdown" : {
            "text-align-horizontal" : "left",
            "fixed-height" : 32,
            "parts" : {
                "box" : {
                    "background" : "dropdown",
                    "background-border" : {
                        "top" : 3,
                        "bottom" : 3,
                        "left" : 3,
                        "right" : 29
                    },
                    "margin" : {
                        "top" : 3,
                        "bottom" : 3,
                        "left" : 5,
                        "right" : 31
                    },
                    "modes" : {
                        "active" : {
                            "background" : "dropdownActive"
                        }
                    }
                },
                "list" : {
                    "background" : "dropdownList",
                    "background-border" : {
                        "top" : 0,
                        "bottom" : 3,
                        "left" : 3,
                        "right" : 3
                    },
                    "margin" : {
                        "top" : 3,
                        "bottom" : 3,
                        "left" : 5,
                        "right" : 5
                    }
                },
                "list-item" : {
                    "margin" : {
                        "top" : 3,
                        "bottom" : 3,
                        "left" : 5,
                        "right" : 5
                    },
                    "modes" : {
                        "hover" : {
                            "text-color" : "FFFF00FF",
                            "background" : "dropdownListItemActive"
                        }
                    }
                }
            }
        },
        "UIButton" : {
            "text-align-horizontal" : "center",
            "text-align-vertical" : "middle",
            "background" : "button",
            "background-border" : {
                "top" : 2,
                "bottom" : 2,
                "left" : 2,
                "right" : 2
            },
            "margin" : {
                "top" : 2,
                "bottom" : 2,
                "left" : 10,
                "right" : 10
            },
            "texture-scale-mode" : "scale_fit",
            "modes" : {
                "hover" : {
                    "background" : "buttonOver"
                },
                "down" : {
                    "background" : "buttonDown",
                    "text-color" : "FFFF00FF"
                }
            }
        },
        "UIInputBind" : {
            "text-align-horizontal" : "center",
            "text-align-vertical" : "middle",
            "background" : "button",
            "background-border" : {
                "top" : 2,
                "bottom" : 2,
                "left" : 2,
                "right" : 2
            },
            "margin" : {
                "top" : 6,
                "bottom" : 6,
                "left" : 4,
                "right" : 4
            },
            "texture-scale-mode" : "scale_fit",
            "modes" : {
                "hover" : {
                    "background" : "buttonOver"
                },
                "active" : {
                    "background" : "buttonDown",
                    "text-color" : "FFFF00FF"
                }
            }
        },
        "UICheckbox" : {
            "background" : "engine:checkbox",
            "fixed-width" : 24,
            "fixed-height" : 24,
            "align-horizontal" : "left",
            "modes" : {
                "hover" : {
                    "background" : "engine:checkboxHover"
                },
                "active" : {
                    "background" : "engine:checkboxChecked"
                },
                "hover-active" : {
                    "background" : "engine:checkboxCheckedHover"
                }
            }
        },
        "ScrollableArea" : {
            "background" : "engine:box",
            "background-border" : {
                "top" : 4,
                "bottom" : 4,
                "left" : 4,
                "right" : 4
            },
            "margin" : {
                "top" : 4,
                "bottom" : 4,
                "left" : 4,
                "right" : 4
            },
            "parts" : {
                "scrollbar-slider" : {
                    "background" : "engine:sliderTrack",
                    "fixed-width" : 8,
                    "background-border" : {
                        "top" : 3,
                        "bottom" : 3,
                        "left" : 0,
                        "right" : 0
                    }
                },
                "scrollbar-handle" : {
                    "background" : "engine:handle",
                    "fixed-width" : 16,
                    "fixed-height" : 16
                 }
            }
        },
        "ColumnLayout" : {
            "align-vertical" : "TOP"
        },
        "UIScrollbar" : {
            "fixed-width" : 16,
            "parts" : {
                "slider" : {
                    "background" : "engine:sliderTrack",
                    "fixed-width" : 8,
                    "background-border" : {
                        "top" : 3,
                        "bottom" : 3,
                        "left" : 0,
                        "right" : 0
                    }
                },
                "handle" : {
                    "background" : "engine:handle",
                    "fixed-width" : 16,
                    "fixed-height" : 16
                }
            }
        },
        "UISlider" : {
            "text-align-horizontal" : "center",
            "text-align-vertical" : "middle",
            "fixed-height" : 32,
            "parts" : {
                "slider" : {
                    "background" : "engine:sliderTrack",
                    "fixed-height" : 8,
                    "background-border" : {
                        "top" : 0,
                        "bottom" : 0,
                        "left" : 3,
                        "right" : 3
                    }
                },
                "ticker" : {
                    "background" : "engine:box",
                    "fixed-height" : 32,
                    "fixed-width" : 32,
                    "background-border" : {
                        "top" : 4,
                        "bottom" : 4,
                        "left" : 4,
                        "right" : 4
                    },
                    "margin" : {
                        "top" : 4,
                        "bottom" : 4,
                        "left" : 5,
                        "right" : 5
                    },
                    "modes" : {
                        "active" : {
                            "background" : "engine:boxActive"
                        }
                    }
                }
            }
=======
>>>>>>> 0ff4a9a6
        }
    },
    "families" : {
        "menu-options" : {
            "elements" : {
                "UIButton" : {
                    "min-width" : 192,
                    "min-height" : 32

                }
            }
        },
        "option-grid" : {
            "elements" : {
                "UILabel" : {
                    "text-align-vertical" : "middle",
                    "text-align-horizontal" : "right"
                }
            }
        },
        "title" : {
            "font" : "title"
        },
        "error" : {
            "text-color" : "FF4444FF"
        },
        "heading-input" : {
            "font" : "title",
            "text-align-horizontal" : "left"
        },
        "left-label" : {
            "elements" : {
                "UILabel" : {
                    "text-align-vertical" : "bottom",
                    "text-align-horizontal" : "left"
                }
            }
        },
        "module-list" : {
            "elements" : {
                "UIList" : {
                    "parts" : {
                        "item" : {
                            "modes" : {
                                "enabled" : {
                                    "text-color" : "FFFF00FF"
                                },
                                "disabled" : {
                                    "text-color" : "AAAAAAFF"
                                }
                            }
                        }
                    }
                }
            }
        },
        "description" : {
            "elements" : {
                "UILabel" : {
                    "text-align-vertical" : "top",
                    "text-align-horizontal" : "left"
                }
            }
        }
    }
}<|MERGE_RESOLUTION|>--- conflicted
+++ resolved
@@ -4,300 +4,6 @@
         "UIScreenLayer" : {
             "background-scale-mode" : "scale_fill",
             "background" : "menuBackground"
-<<<<<<< HEAD
-        },
-        "UILabel" : {
-            "text-align-vertical" : "top"
-        },
-        "UIText" : {
-            "text-align-horizontal" : "left",
-            "text-align-vertical" : "top",
-            "background" : "engine:box",
-            "background-border" : {
-                "top" : 4,
-                "bottom" : 4,
-                "left" : 4,
-                "right" : 4
-            },
-            "margin" : {
-                "top" : 4,
-                "bottom" : 4,
-                "left" : 4,
-                "right" : 4
-            }
-        },
-        "UIImage" : {
-            "texture-scale-mode" : "scale_fit"
-        },
-        "RowLayout" : {
-        },
-        "UIBox" : {
-            "background" : "engine:area",
-            "background-border" : {
-                "top" : 4,
-                "bottom" : 4,
-                "left" : 4,
-                "right" : 4
-            },
-            "margin" : {
-                "top" : 12,
-                "bottom" : 12,
-                "left" : 12,
-                "right" : 12
-            }
-        },
-        "UIList" : {
-            "parts" : {
-                "item" : {
-                    "text-align-horizontal" : "center",
-                    "text-align-vertical" : "middle",
-                    "background" : "button",
-                    "background-border" : {
-                        "top" : 2,
-                        "bottom" : 2,
-                        "left" : 2,
-                        "right" : 2
-                    },
-                    "margin" : {
-                        "top" : 4,
-                        "bottom" : 4,
-                        "left" : 2,
-                        "right" : 2
-                    },
-                    "texture-scale-mode" : "scale_fit",
-                    "modes" : {
-                        "hover" : {
-                            "background" : "buttonOver"
-                        },
-                        "active" : {
-                            "background" : "buttonDown",
-                            "text-color" : "FFFF00FF"
-                        }
-                    }
-                }
-            }
-        },
-        "UIDropdown" : {
-            "text-align-horizontal" : "left",
-            "fixed-height" : 32,
-            "parts" : {
-                "box" : {
-                    "background" : "dropdown",
-                    "background-border" : {
-                        "top" : 3,
-                        "bottom" : 3,
-                        "left" : 3,
-                        "right" : 29
-                    },
-                    "margin" : {
-                        "top" : 3,
-                        "bottom" : 3,
-                        "left" : 5,
-                        "right" : 31
-                    },
-                    "modes" : {
-                        "active" : {
-                            "background" : "dropdownActive"
-                        }
-                    }
-                },
-                "list" : {
-                    "background" : "dropdownList",
-                    "background-border" : {
-                        "top" : 0,
-                        "bottom" : 3,
-                        "left" : 3,
-                        "right" : 3
-                    },
-                    "margin" : {
-                        "top" : 3,
-                        "bottom" : 3,
-                        "left" : 5,
-                        "right" : 5
-                    }
-                },
-                "list-item" : {
-                    "margin" : {
-                        "top" : 3,
-                        "bottom" : 3,
-                        "left" : 5,
-                        "right" : 5
-                    },
-                    "modes" : {
-                        "hover" : {
-                            "text-color" : "FFFF00FF",
-                            "background" : "dropdownListItemActive"
-                        }
-                    }
-                }
-            }
-        },
-        "UIButton" : {
-            "text-align-horizontal" : "center",
-            "text-align-vertical" : "middle",
-            "background" : "button",
-            "background-border" : {
-                "top" : 2,
-                "bottom" : 2,
-                "left" : 2,
-                "right" : 2
-            },
-            "margin" : {
-                "top" : 2,
-                "bottom" : 2,
-                "left" : 10,
-                "right" : 10
-            },
-            "texture-scale-mode" : "scale_fit",
-            "modes" : {
-                "hover" : {
-                    "background" : "buttonOver"
-                },
-                "down" : {
-                    "background" : "buttonDown",
-                    "text-color" : "FFFF00FF"
-                }
-            }
-        },
-        "UIInputBind" : {
-            "text-align-horizontal" : "center",
-            "text-align-vertical" : "middle",
-            "background" : "button",
-            "background-border" : {
-                "top" : 2,
-                "bottom" : 2,
-                "left" : 2,
-                "right" : 2
-            },
-            "margin" : {
-                "top" : 6,
-                "bottom" : 6,
-                "left" : 4,
-                "right" : 4
-            },
-            "texture-scale-mode" : "scale_fit",
-            "modes" : {
-                "hover" : {
-                    "background" : "buttonOver"
-                },
-                "active" : {
-                    "background" : "buttonDown",
-                    "text-color" : "FFFF00FF"
-                }
-            }
-        },
-        "UICheckbox" : {
-            "background" : "engine:checkbox",
-            "fixed-width" : 24,
-            "fixed-height" : 24,
-            "align-horizontal" : "left",
-            "modes" : {
-                "hover" : {
-                    "background" : "engine:checkboxHover"
-                },
-                "active" : {
-                    "background" : "engine:checkboxChecked"
-                },
-                "hover-active" : {
-                    "background" : "engine:checkboxCheckedHover"
-                }
-            }
-        },
-        "ScrollableArea" : {
-            "background" : "engine:box",
-            "background-border" : {
-                "top" : 4,
-                "bottom" : 4,
-                "left" : 4,
-                "right" : 4
-            },
-            "margin" : {
-                "top" : 4,
-                "bottom" : 4,
-                "left" : 4,
-                "right" : 4
-            },
-            "parts" : {
-                "scrollbar-slider" : {
-                    "background" : "engine:sliderTrack",
-                    "fixed-width" : 8,
-                    "background-border" : {
-                        "top" : 3,
-                        "bottom" : 3,
-                        "left" : 0,
-                        "right" : 0
-                    }
-                },
-                "scrollbar-handle" : {
-                    "background" : "engine:handle",
-                    "fixed-width" : 16,
-                    "fixed-height" : 16
-                 }
-            }
-        },
-        "ColumnLayout" : {
-            "align-vertical" : "TOP"
-        },
-        "UIScrollbar" : {
-            "fixed-width" : 16,
-            "parts" : {
-                "slider" : {
-                    "background" : "engine:sliderTrack",
-                    "fixed-width" : 8,
-                    "background-border" : {
-                        "top" : 3,
-                        "bottom" : 3,
-                        "left" : 0,
-                        "right" : 0
-                    }
-                },
-                "handle" : {
-                    "background" : "engine:handle",
-                    "fixed-width" : 16,
-                    "fixed-height" : 16
-                }
-            }
-        },
-        "UISlider" : {
-            "text-align-horizontal" : "center",
-            "text-align-vertical" : "middle",
-            "fixed-height" : 32,
-            "parts" : {
-                "slider" : {
-                    "background" : "engine:sliderTrack",
-                    "fixed-height" : 8,
-                    "background-border" : {
-                        "top" : 0,
-                        "bottom" : 0,
-                        "left" : 3,
-                        "right" : 3
-                    }
-                },
-                "ticker" : {
-                    "background" : "engine:box",
-                    "fixed-height" : 32,
-                    "fixed-width" : 32,
-                    "background-border" : {
-                        "top" : 4,
-                        "bottom" : 4,
-                        "left" : 4,
-                        "right" : 4
-                    },
-                    "margin" : {
-                        "top" : 4,
-                        "bottom" : 4,
-                        "left" : 5,
-                        "right" : 5
-                    },
-                    "modes" : {
-                        "active" : {
-                            "background" : "engine:boxActive"
-                        }
-                    }
-                }
-            }
-=======
->>>>>>> 0ff4a9a6
         }
     },
     "families" : {
