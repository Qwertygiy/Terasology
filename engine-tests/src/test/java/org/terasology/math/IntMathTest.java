/*
 * Copyright 2013 MovingBlocks
 *
 * Licensed under the Apache License, Version 2.0 (the "License");
 * you may not use this file except in compliance with the License.
 * You may obtain a copy of the License at
 *
 *      http://www.apache.org/licenses/LICENSE-2.0
 *
 * Unless required by applicable law or agreed to in writing, software
 * distributed under the License is distributed on an "AS IS" BASIS,
 * WITHOUT WARRANTIES OR CONDITIONS OF ANY KIND, either express or implied.
 * See the License for the specific language governing permissions and
 * limitations under the License.
 */
package org.terasology.math;

import org.junit.After;
import org.junit.AfterClass;
import org.junit.Before;
import org.junit.BeforeClass;
import org.junit.Test;
import org.terasology.config.Config;
import org.terasology.registry.CoreRegistry;

import java.util.ArrayList;
import java.util.List;

import static org.junit.Assert.assertEquals;

/**
 * @author Immortius
 */
public class IntMathTest {
    public IntMathTest() {
    }

    @BeforeClass
    public static void setUpClass() throws Exception {
        Config config = new Config();
        CoreRegistry.put(Config.class, config);
    }

    @AfterClass
    public static void tearDownClass() throws Exception {
    }

    @Before
    public void setUp() {
    }

    @After
    public void tearDown() {
    }


    @Test
    public void testCeilPowerOfTwo() {
        List<Integer> powersOfTwo = generateAllPowersOfTwo();
        for (int i = 1; i < powersOfTwo.size(); i++) {
            //test inputs on and around powers of two. Skips tests on zero
            testCeilPowerOfTwo(powersOfTwo.get(i - 1), powersOfTwo.get(i));
        }

        int largestIntegerPowerOfTwo = powersOfTwo.get(powersOfTwo.size() - 1);
        //test other boundary values
        assertEquals("0", 0, TeraMath.ceilPowerOfTwo(0));
        assertEquals("-1", 0, TeraMath.ceilPowerOfTwo(0));
        assertEquals("Integer.MIN_VALUE", 0, TeraMath.ceilPowerOfTwo(Integer.MIN_VALUE));
        assertEquals("Integer.MAX_VALUE", 0, TeraMath.ceilPowerOfTwo(Integer.MAX_VALUE));
        assertEquals("Largest integer power of two + 1", 0, TeraMath.ceilPowerOfTwo(largestIntegerPowerOfTwo + 1));
    }

    @Test
    public void testSizeOfPower() {
        assertEquals(0, TeraMath.sizeOfPower(1));
        assertEquals(1, TeraMath.sizeOfPower(2));
        assertEquals(2, TeraMath.sizeOfPower(4));
        assertEquals(3, TeraMath.sizeOfPower(8));
        assertEquals(4, TeraMath.sizeOfPower(16));
        assertEquals(5, TeraMath.sizeOfPower(32));
    }

    @Test
    public void testFloorToInt() {
        assertEquals(0, TeraMath.floorToInt(0f));
        assertEquals(1, TeraMath.floorToInt(1f));
        assertEquals(0, TeraMath.floorToInt(0.5f));
        assertEquals(-1, TeraMath.floorToInt(-0.5f));
        assertEquals(-1, TeraMath.floorToInt(-1f));
    }

    @Test
    public void testCeilToInt() {
        assertEquals(0, TeraMath.ceilToInt(0f));
        assertEquals(1, TeraMath.ceilToInt(1f));
        assertEquals(1, TeraMath.ceilToInt(0.5f));
        assertEquals(0, TeraMath.ceilToInt(-0.5f));
        assertEquals(-1, TeraMath.ceilToInt(-1f));
    }

<<<<<<< HEAD
=======
    @Test
    public void testChunkPosX() {
        assertEquals(0, TeraMath.calcChunkPosX(1));
        assertEquals(1, TeraMath.calcChunkPosX(ChunkConstants.SIZE_X));
        assertEquals(-1, TeraMath.calcChunkPosX(-1));
        assertEquals(-2, TeraMath.calcChunkPosX(-ChunkConstants.SIZE_X - 1));
    }


>>>>>>> 6c2d9cfd
    /**
     * Tests TeraMath.ceilPowerOfTwo for inputs that are
     * powers of two themselves, or are have a distance of 1 to a power of two.
     *
     * @param currentPowerOfTwo The power of two used to produce the input
     * @param nextPowerOfTwo    The next power of two, sometimes used as expected output
     */
    private void testCeilPowerOfTwo(int currentPowerOfTwo, int nextPowerOfTwo) {

        assertEquals("input " + currentPowerOfTwo,
                currentPowerOfTwo, TeraMath.ceilPowerOfTwo(currentPowerOfTwo)
        );


        int expectedValue = (currentPowerOfTwo == 1) ? 0
                : (currentPowerOfTwo == 2) ? 1 : currentPowerOfTwo;

        assertEquals("input " + currentPowerOfTwo + " - 1",
                expectedValue, TeraMath.ceilPowerOfTwo(currentPowerOfTwo - 1)
        );

        assertEquals("input " + currentPowerOfTwo + " + 1",
                nextPowerOfTwo, TeraMath.ceilPowerOfTwo(currentPowerOfTwo + 1)
        );
    }

    /**
     * Generates a list of all powers of two that fit within a int
     *
     * @return list of powers of two
     */
    private static List<Integer> generateAllPowersOfTwo() {
        List<Integer> powersOfTwo = new ArrayList<>();

        int value = 1;

        while (value > 0) {
            powersOfTwo.add(value);
            value <<= 1;
        }

        System.out.println(powersOfTwo.get(powersOfTwo.size() - 1));

        return powersOfTwo;
    }
}<|MERGE_RESOLUTION|>--- conflicted
+++ resolved
@@ -99,18 +99,6 @@
         assertEquals(-1, TeraMath.ceilToInt(-1f));
     }
 
-<<<<<<< HEAD
-=======
-    @Test
-    public void testChunkPosX() {
-        assertEquals(0, TeraMath.calcChunkPosX(1));
-        assertEquals(1, TeraMath.calcChunkPosX(ChunkConstants.SIZE_X));
-        assertEquals(-1, TeraMath.calcChunkPosX(-1));
-        assertEquals(-2, TeraMath.calcChunkPosX(-ChunkConstants.SIZE_X - 1));
-    }
-
-
->>>>>>> 6c2d9cfd
     /**
      * Tests TeraMath.ceilPowerOfTwo for inputs that are
      * powers of two themselves, or are have a distance of 1 to a power of two.
@@ -142,7 +130,7 @@
      *
      * @return list of powers of two
      */
-    private static List<Integer> generateAllPowersOfTwo() {
+    private static final List<Integer> generateAllPowersOfTwo() {
         List<Integer> powersOfTwo = new ArrayList<>();
 
         int value = 1;
