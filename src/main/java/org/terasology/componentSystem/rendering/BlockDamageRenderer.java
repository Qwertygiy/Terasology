--- conflicted
+++ resolved
@@ -1,27 +1,9 @@
 package org.terasology.componentSystem.rendering;
-
-import static org.lwjgl.opengl.GL11.GL_DST_COLOR;
-import static org.lwjgl.opengl.GL11.GL_MODELVIEW;
-import static org.lwjgl.opengl.GL11.GL_TEXTURE;
-import static org.lwjgl.opengl.GL11.GL_ZERO;
-import static org.lwjgl.opengl.GL11.glBindTexture;
-import static org.lwjgl.opengl.GL11.glBlendFunc;
-import static org.lwjgl.opengl.GL11.glDisable;
-import static org.lwjgl.opengl.GL11.glEnable;
-import static org.lwjgl.opengl.GL11.glMatrixMode;
-import static org.lwjgl.opengl.GL11.glPopMatrix;
-import static org.lwjgl.opengl.GL11.glPushMatrix;
-import static org.lwjgl.opengl.GL11.glTranslated;
-import static org.lwjgl.opengl.GL11.glTranslatef;
-
-import javax.vecmath.Vector2f;
-import javax.vecmath.Vector3d;
-import javax.vecmath.Vector4f;
 
 import org.lwjgl.opengl.GL11;
 import org.terasology.componentSystem.RenderSystem;
+import org.terasology.components.HealthComponent;
 import org.terasology.components.world.BlockComponent;
-import org.terasology.components.HealthComponent;
 import org.terasology.entitySystem.EntityManager;
 import org.terasology.entitySystem.EntityRef;
 import org.terasology.entitySystem.RegisterComponentSystem;
@@ -35,12 +17,18 @@
 import org.terasology.rendering.primitives.TessellatorHelper;
 import org.terasology.rendering.world.WorldRenderer;
 
+import javax.vecmath.Vector2f;
+import javax.vecmath.Vector3d;
+import javax.vecmath.Vector4f;
+
+import static org.lwjgl.opengl.GL11.*;
+
 /**
  * @author Immortius <immortius@gmail.com>
  */
 @RegisterComponentSystem(headedOnly = true)
 public class BlockDamageRenderer implements RenderSystem {
-
+    
     private EntityManager entityManager;
     private WorldProvider worldProvider;
     private Mesh overlayMesh;
@@ -48,15 +36,9 @@
 
     @Override
     public void initialise() {
-<<<<<<< HEAD
         this.entityManager = CoreRegistry.get(EntityManager.class);
         this.worldProvider = CoreRegistry.get(WorldProvider.class);
         this.effectsTexture = AssetManager.loadTexture("engine:effects");
-=======
-        entityManager = CoreRegistry.get(EntityManager.class);
-        worldProvider = CoreRegistry.get(IWorldProvider.class);
-        effectsTexture = AssetManager.loadTexture("engine:effects");
->>>>>>> 90c746ec
         Vector2f texPos = new Vector2f(0.0f, 0.0f);
         Vector2f texWidth = new Vector2f(0.0624f, 0.0624f);
 
@@ -66,12 +48,10 @@
     }
 
     @Override
-<<<<<<< HEAD
     public void shutdown() {
     }
 
-=======
->>>>>>> 90c746ec
+    @Override
     public void renderOverlay() {
         if (effectsTexture == null) return;
 
