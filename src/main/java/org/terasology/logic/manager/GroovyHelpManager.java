package org.terasology.logic.manager;

import com.google.gson.Gson;
import com.google.gson.stream.JsonReader;
<<<<<<< HEAD
import org.terasology.components.MinionBarComponent;
import org.terasology.entityFactory.GelatinousCubeFactory;
=======
import org.terasology.components.LocalPlayerComponent;
>>>>>>> 889d4dd8
import org.terasology.entitySystem.EntityManager;
import org.terasology.entitySystem.EntityRef;
import org.terasology.entitySystem.Prefab;
import org.terasology.entitySystem.PrefabManager;
import org.terasology.game.CoreRegistry;
import org.terasology.logic.LocalPlayer;
import org.terasology.logic.world.IWorldProvider;
import org.terasology.math.Vector3i;
import org.terasology.model.blocks.Block;
import org.terasology.model.blocks.management.BlockManager;
import org.terasology.model.structures.RayBlockIntersection;
import org.terasology.mods.miniions.components.MinionBarComponent;
import org.terasology.mods.miniions.components.componentsystem.entityfactory.MiniionFactory;
import org.terasology.rendering.cameras.Camera;
import org.terasology.rendering.world.WorldRenderer;
import org.terasology.utilities.FastRandom;

import javax.vecmath.Vector3f;
import java.io.File;
import java.io.FileReader;
import java.io.IOException;
import java.lang.reflect.Method;
import java.util.*;

/**
 * Created with IntelliJ IDEA.
 * User: Overdhose
 * Date: 29/04/12
 * Time: 13:53
 * To change this template use File | Settings | File Templates.
 */
public class GroovyHelpManager {

    private GroovyHelp groovyhelp = new GroovyHelp();

    public GroovyHelpManager() {
    }

    public HashMap<String, String> getHelpCommands() throws IOException {
        HashMap<String, String> commandlist = new HashMap<String, String>();
        Gson gson = new Gson();
        String helpFile = PathManager.getInstance().getDataPath() + File.separator + "data" + File.separator + "help" + File.separator + "commands" + File.separator + "commands.json";
        JsonReader reader = new JsonReader(new FileReader(helpFile));
        reader.beginArray();
        while (reader.hasNext()) {
            groovyhelp = gson.fromJson(reader, GroovyHelp.class);
            commandlist.put(groovyhelp.getCommandName(), groovyhelp.getCommandDesc());
        }
        reader.endArray();
        reader.close();
        return commandlist;
    }

    public String[] getGroovyCommands() {
        Method[] methods = GroovyManager.CommandHelper.class.getDeclaredMethods();
        String[] tempval = new String[methods.length];
        for (int i = 0; i < methods.length; i++) {
            tempval[i] = methods[i].getName();
        }
        Set<String> set = new HashSet<String>(Arrays.asList(tempval));
        String[] retval = new String[set.size()];
        set.toArray(retval);
        return retval;
    }

    public GroovyHelp readCommandHelp(String commandname) {
        try {
            Gson gson = new Gson();
            String helpFile = PathManager.getInstance().getDataPath() + File.separator + "data" + File.separator + "help" + File.separator + "commands" + File.separator + "commands.json";
            JsonReader reader = new JsonReader(new FileReader(helpFile));
            reader.beginArray();
            while (reader.hasNext()) {
                groovyhelp = gson.fromJson(reader, GroovyHelp.class);
                if (groovyhelp.getCommandName().equals(commandname)) {
                    return groovyhelp;
                }
            }
            reader.endArray();
            reader.close();

        } catch (Exception e) {
            e.printStackTrace();
        }
        return null;
    }

    public HashMap<Byte, String> getGroovyBlocks() {
        HashMap<Byte, String> retval = new HashMap<Byte, String>();
        String[] endfilter = {"FRONT", "BACK", "TOP", "BOTTOM", "LEFT", "RIGHT"};
        String fampref = "org.terasology.model.blocks.";
        String tempval = "";
        boolean nodup = true;
        for (byte i = -127; i < 127; i++) {
            Block b = BlockManager.getInstance().getBlock(i);
            if (b.getId() != 0) {
                if (tempval.length() > 0) {
                    if (b.getTitle().startsWith(tempval)) {
                        nodup = false;
                    } else {
                        nodup = true;
                        tempval = "";
                    }
                } else {
<<<<<<< HEAD
                    for (String element : endfilter) {
                        if (b.getTitle().endsWith(element)) {
                            tempval = b.getTitle().substring(0, b.getTitle().length() - element.length());
=======
                    for (int j = 0; j < endfilter.length; j++) {
                        if (b.getTitle().endsWith(endfilter[j])) {
                            tempval = b.getTitle().substring(0, b.getTitle().length() - endfilter[j].length());
>>>>>>> 889d4dd8
                        }
                    }
                }
                if (nodup) {
                    String tempfam = b.getBlockFamily().toString().split("@")[0];
                    if (tempfam.startsWith(fampref)) {
                        tempfam = tempfam.substring(fampref.length(), tempfam.length());
                    }
                    if (tempval.length() < 1) {
                        retval.put(b.getId(), b.getTitle() + " and belongs to " + tempfam);
                    } else {
                        retval.put(b.getId(), tempval + " and belongs to " + tempfam);
                    }
                }
            }
            if (i == 127) {
                break;
            }
        }

        return retval;
    }

    public void spawnCube() {
        EntityManager entMan = CoreRegistry.get(EntityManager.class);
        if (entMan != null) {
<<<<<<< HEAD
            GelatinousCubeFactory factory = new GelatinousCubeFactory();
=======
            MiniionFactory factory = new MiniionFactory();
>>>>>>> 889d4dd8
            factory.setEntityManager(entMan);

            LocalPlayer localPlayer = CoreRegistry.get(LocalPlayer.class);
            LocalPlayerComponent localPlayerComponent = localPlayer.getEntity().getComponent(LocalPlayerComponent.class);
            MinionBarComponent inventory = localPlayer.getEntity().getComponent(MinionBarComponent.class);
            int freeSlot = inventory.MinionSlots.indexOf(EntityRef.NULL);
            if (freeSlot != -1) {
                RayBlockIntersection.Intersection blockIntersection = calcSelectedBlock();
                if (blockIntersection != null) {
                    Vector3i centerPos = blockIntersection.getBlockPosition();
                    //Vector3i blockPos = blockIntersection.calcAdjacentBlockPos();
                    factory.setRandom(new FastRandom());
                    inventory.MinionSlots.set(freeSlot, factory.generateMiniion(new Vector3f(centerPos.x, centerPos.y + 1, centerPos.z), localPlayerComponent.selectedMinion));
                }
            }

        }
    }

    public void spawnCube(int slot) {
        EntityManager entMan = CoreRegistry.get(EntityManager.class);
        if (entMan != null) {
<<<<<<< HEAD
            GelatinousCubeFactory factory = new GelatinousCubeFactory();
=======
            MiniionFactory factory = new MiniionFactory();
>>>>>>> 889d4dd8
            factory.setEntityManager(entMan);

            LocalPlayer localPlayer = CoreRegistry.get(LocalPlayer.class);
            LocalPlayerComponent localPlayerComponent = localPlayer.getEntity().getComponent(LocalPlayerComponent.class);
            MinionBarComponent inventory = localPlayer.getEntity().getComponent(MinionBarComponent.class);
            int freeSlot = inventory.MinionSlots.indexOf(EntityRef.NULL);
            if (freeSlot != -1) {
                RayBlockIntersection.Intersection blockIntersection = calcSelectedBlock();
                if (blockIntersection != null) {
                    Vector3i centerPos = blockIntersection.getBlockPosition();
                    //Vector3i blockPos = blockIntersection.calcAdjacentBlockPos();
                    factory.setRandom(new FastRandom());
                    inventory.MinionSlots.set(slot, factory.generateMiniion(new Vector3f(centerPos.x, centerPos.y + 1, centerPos.z), localPlayerComponent.selectedMinion));
                    localPlayer.getEntity().saveComponent(inventory);
                }
            }

        }
    }

    public RayBlockIntersection.Intersection calcSelectedBlock() {
        IWorldProvider worldProvider = CoreRegistry.get(IWorldProvider.class);
        WorldRenderer worldrenderer = CoreRegistry.get(WorldRenderer.class);
        Camera playerCamera = worldrenderer.getActiveCamera();
        // TODO: Proper and centralised ray tracing support though world
        List<RayBlockIntersection.Intersection> inters = new ArrayList<RayBlockIntersection.Intersection>();

        Vector3f pos = new Vector3f(playerCamera.getPosition());

        int blockPosX, blockPosY, blockPosZ;

        for (int x = -3; x <= 3; x++) {
            for (int y = -3; y <= 3; y++) {
                for (int z = -3; z <= 3; z++) {
                    // Make sure the correct block positions are calculated relatively to the position of the player
                    blockPosX = (int) (pos.x + (pos.x >= 0 ? 0.5f : -0.5f)) + x;
                    blockPosY = (int) (pos.y + (pos.y >= 0 ? 0.5f : -0.5f)) + y;
                    blockPosZ = (int) (pos.z + (pos.z >= 0 ? 0.5f : -0.5f)) + z;

                    byte blockType = worldProvider.getBlock(blockPosX, blockPosY, blockPosZ);

                    // Ignore special blocks
                    if (BlockManager.getInstance().getBlock(blockType).isSelectionRayThrough()) {
                        continue;
                    }

                    // The ray originates from the "player's eye"
                    List<RayBlockIntersection.Intersection> iss = RayBlockIntersection.executeIntersection(worldProvider, blockPosX, blockPosY, blockPosZ, playerCamera.getPosition(), playerCamera.getViewingDirection());

                    if (iss != null) {
                        inters.addAll(iss);
                    }
                }
            }
        }

        /**
         * Calculated the closest intersection.
         */
        if (inters.size() > 0) {
            Collections.sort(inters);
            return inters.get(0);
        }

        return null;
    }

    public ArrayList<Prefab> getItems() {
        PrefabManager prefMan = CoreRegistry.get(PrefabManager.class);
        ArrayList<Prefab> prefabs = new ArrayList<Prefab>();
        Iterator<Prefab> it = prefMan.listPrefabs().iterator();
        while (it.hasNext()) {
            Prefab prefab = it.next();
            //grabb all
            prefabs.add(prefab);
        }
        return prefabs;
    }
}<|MERGE_RESOLUTION|>--- conflicted
+++ resolved
@@ -2,12 +2,7 @@
 
 import com.google.gson.Gson;
 import com.google.gson.stream.JsonReader;
-<<<<<<< HEAD
-import org.terasology.components.MinionBarComponent;
-import org.terasology.entityFactory.GelatinousCubeFactory;
-=======
 import org.terasology.components.LocalPlayerComponent;
->>>>>>> 889d4dd8
 import org.terasology.entitySystem.EntityManager;
 import org.terasology.entitySystem.EntityRef;
 import org.terasology.entitySystem.Prefab;
@@ -20,7 +15,8 @@
 import org.terasology.model.blocks.management.BlockManager;
 import org.terasology.model.structures.RayBlockIntersection;
 import org.terasology.mods.miniions.components.MinionBarComponent;
-import org.terasology.mods.miniions.components.componentsystem.entityfactory.MiniionFactory;
+import org.terasology.mods.miniions.components.MinionControllerComponent;
+import org.terasology.mods.miniions.componentsystem.entityfactory.MiniionFactory;
 import org.terasology.rendering.cameras.Camera;
 import org.terasology.rendering.world.WorldRenderer;
 import org.terasology.utilities.FastRandom;
@@ -111,15 +107,9 @@
                         tempval = "";
                     }
                 } else {
-<<<<<<< HEAD
                     for (String element : endfilter) {
                         if (b.getTitle().endsWith(element)) {
                             tempval = b.getTitle().substring(0, b.getTitle().length() - element.length());
-=======
-                    for (int j = 0; j < endfilter.length; j++) {
-                        if (b.getTitle().endsWith(endfilter[j])) {
-                            tempval = b.getTitle().substring(0, b.getTitle().length() - endfilter[j].length());
->>>>>>> 889d4dd8
                         }
                     }
                 }
@@ -146,15 +136,11 @@
     public void spawnCube() {
         EntityManager entMan = CoreRegistry.get(EntityManager.class);
         if (entMan != null) {
-<<<<<<< HEAD
-            GelatinousCubeFactory factory = new GelatinousCubeFactory();
-=======
             MiniionFactory factory = new MiniionFactory();
->>>>>>> 889d4dd8
             factory.setEntityManager(entMan);
 
             LocalPlayer localPlayer = CoreRegistry.get(LocalPlayer.class);
-            LocalPlayerComponent localPlayerComponent = localPlayer.getEntity().getComponent(LocalPlayerComponent.class);
+            MinionControllerComponent minionController = localPlayer.getEntity().getComponent(MinionControllerComponent.class);
             MinionBarComponent inventory = localPlayer.getEntity().getComponent(MinionBarComponent.class);
             int freeSlot = inventory.MinionSlots.indexOf(EntityRef.NULL);
             if (freeSlot != -1) {
@@ -163,7 +149,7 @@
                     Vector3i centerPos = blockIntersection.getBlockPosition();
                     //Vector3i blockPos = blockIntersection.calcAdjacentBlockPos();
                     factory.setRandom(new FastRandom());
-                    inventory.MinionSlots.set(freeSlot, factory.generateMiniion(new Vector3f(centerPos.x, centerPos.y + 1, centerPos.z), localPlayerComponent.selectedMinion));
+                    inventory.MinionSlots.set(freeSlot, factory.generateMiniion(new Vector3f(centerPos.x, centerPos.y + 1, centerPos.z), minionController.selectedMinion));
                 }
             }
 
@@ -173,15 +159,11 @@
     public void spawnCube(int slot) {
         EntityManager entMan = CoreRegistry.get(EntityManager.class);
         if (entMan != null) {
-<<<<<<< HEAD
-            GelatinousCubeFactory factory = new GelatinousCubeFactory();
-=======
             MiniionFactory factory = new MiniionFactory();
->>>>>>> 889d4dd8
             factory.setEntityManager(entMan);
 
             LocalPlayer localPlayer = CoreRegistry.get(LocalPlayer.class);
-            LocalPlayerComponent localPlayerComponent = localPlayer.getEntity().getComponent(LocalPlayerComponent.class);
+            MinionControllerComponent minionController = localPlayer.getEntity().getComponent(MinionControllerComponent.class);
             MinionBarComponent inventory = localPlayer.getEntity().getComponent(MinionBarComponent.class);
             int freeSlot = inventory.MinionSlots.indexOf(EntityRef.NULL);
             if (freeSlot != -1) {
@@ -190,7 +172,7 @@
                     Vector3i centerPos = blockIntersection.getBlockPosition();
                     //Vector3i blockPos = blockIntersection.calcAdjacentBlockPos();
                     factory.setRandom(new FastRandom());
-                    inventory.MinionSlots.set(slot, factory.generateMiniion(new Vector3f(centerPos.x, centerPos.y + 1, centerPos.z), localPlayerComponent.selectedMinion));
+                    inventory.MinionSlots.set(slot, factory.generateMiniion(new Vector3f(centerPos.x, centerPos.y + 1, centerPos.z), minionController.selectedMinion));
                     localPlayer.getEntity().saveComponent(inventory);
                 }
             }
