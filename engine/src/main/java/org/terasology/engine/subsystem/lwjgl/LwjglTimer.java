/*
 * Copyright 2014 MovingBlocks
 *
 * Licensed under the Apache License, Version 2.0 (the "License");
 * you may not use this file except in compliance with the License.
 * You may obtain a copy of the License at
 *
 *  http://www.apache.org/licenses/LICENSE-2.0
 *
 * Unless required by applicable law or agreed to in writing, software
 * distributed under the License is distributed on an "AS IS" BASIS,
 * WITHOUT WARRANTIES OR CONDITIONS OF ANY KIND, either express or implied.
 * See the License for the specific language governing permissions and
 * limitations under the License.
 */
package org.terasology.engine.subsystem.lwjgl;

import org.terasology.assets.module.ModuleAwareAssetTypeManager;
import org.terasology.config.Config;
import org.terasology.context.Context;
import org.terasology.engine.ComponentSystemManager;
import org.terasology.engine.EngineTime;
import org.terasology.engine.Time;
import org.terasology.engine.internal.TimeLwjgl;
import org.terasology.engine.modes.GameState;

public class LwjglTimer extends BaseLwjglSubsystem {

    @Override
    public void preInitialise(Context context) {
        super.preInitialise(context);
        initTimer(context); // Dependent on LWJGL
    }

    @Override
<<<<<<< HEAD
    public void postInitialise(Context context) {
=======
    public void initialise(Config config) {

    }

    @Override
    public void registerCoreAssetTypes(ModuleAwareAssetTypeManager assetTypeManager) {
    }

    @Override
    public void postInitialise(Config config) {
>>>>>>> c39ed0fa
    }

    @Override
    public void preUpdate(GameState currentState, float delta) {
    }

    @Override
    public void postUpdate(GameState currentState, float delta) {
    }

    @Override
    public void shutdown(Config config) {
    }

    @Override
    public void dispose() {
    }

    private void initTimer(Context context) {
        EngineTime time = new TimeLwjgl();
        context.put(Time.class, time);
    }

    @Override
    public void registerSystems(ComponentSystemManager componentSystemManager) {
    }

}<|MERGE_RESOLUTION|>--- conflicted
+++ resolved
@@ -33,10 +33,7 @@
     }
 
     @Override
-<<<<<<< HEAD
-    public void postInitialise(Context context) {
-=======
-    public void initialise(Config config) {
+    public void initialise(Context context) {
 
     }
 
@@ -45,8 +42,7 @@
     }
 
     @Override
-    public void postInitialise(Config config) {
->>>>>>> c39ed0fa
+    public void postInitialise(Context context) {
     }
 
     @Override
