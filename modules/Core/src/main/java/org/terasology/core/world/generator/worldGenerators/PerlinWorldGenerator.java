/*
 * Copyright 2013 MovingBlocks
 *
 * Licensed under the Apache License, Version 2.0 (the "License");
 * you may not use this file except in compliance with the License.
 * You may obtain a copy of the License at
 *
 *      http://www.apache.org/licenses/LICENSE-2.0
 *
 * Unless required by applicable law or agreed to in writing, software
 * distributed under the License is distributed on an "AS IS" BASIS,
 * WITHOUT WARRANTIES OR CONDITIONS OF ANY KIND, either express or implied.
 * See the License for the specific language governing permissions and
 * limitations under the License.
 */
package org.terasology.core.world.generator.worldGenerators;

import com.google.common.base.Optional;
import com.google.common.collect.Maps;
<<<<<<< HEAD
import org.terasology.core.world.generator.AbstractBaseWorldGenerator;
import org.terasology.core.world.generator.chunkGenerators.FloraGenerationPass;
import org.terasology.core.world.generator.chunkGenerators.PerlinTerrainGenerationPass;
=======
import org.terasology.core.logic.generators.DefaultGenerators;
import org.terasology.core.world.generator.AbstractBaseWorldGenerator;
import org.terasology.core.world.generator.chunkGenerators.FloraGenerator;
import org.terasology.core.world.generator.chunkGenerators.ForestGenerator;
import org.terasology.core.world.generator.chunkGenerators.OreGenerator;
import org.terasology.core.world.generator.chunkGenerators.PerlinTerrainGenerator;
import org.terasology.core.world.liquid.LiquidsGenerator;
>>>>>>> 63572945
import org.terasology.engine.SimpleUri;
import org.terasology.entitySystem.Component;
import org.terasology.world.generator.RegisterWorldGenerator;
import org.terasology.world.generator.WorldConfigurator;

import java.util.Map;

/**
 * @author Immortius
 */
@RegisterWorldGenerator(id = "perlin", displayName = "Perlin", description = "Standard world generator")
public class PerlinWorldGenerator extends AbstractBaseWorldGenerator {

    public PerlinWorldGenerator(SimpleUri uri) {
        super(uri);
    }

    @Override
    public void initialize() {
<<<<<<< HEAD
        register(new PerlinTerrainGenerationPass());
        register(new FloraGenerationPass());
        //ForestGenerator forestGenerator = new ForestGenerator();
        //DefaultGenerators.addDefaultForestGenerators(forestGenerator);
        //register(forestGenerator);
=======
        register(new PerlinTerrainGenerator());
        register(new FloraGenerator());
        register(new LiquidsGenerator());
        register(new OreGenerator());
        ForestGenerator forestGenerator = new ForestGenerator();
        DefaultGenerators.addDefaultForestGenerators(forestGenerator);
        register(forestGenerator);
>>>>>>> 63572945
    }

    @Override
    public Optional<WorldConfigurator> getConfigurator() {

        WorldConfigurator wc = new WorldConfigurator() {

            @Override
            public Map<String, Component> getProperties() {
                PerlinWorldConfigComponent configComp = new PerlinWorldConfigComponent();
                Map<String, Component> map = Maps.newHashMap();
                map.put("General", configComp);
                return map;
            }

        };

        return Optional.of(wc);
    }
}<|MERGE_RESOLUTION|>--- conflicted
+++ resolved
@@ -17,19 +17,10 @@
 
 import com.google.common.base.Optional;
 import com.google.common.collect.Maps;
-<<<<<<< HEAD
 import org.terasology.core.world.generator.AbstractBaseWorldGenerator;
 import org.terasology.core.world.generator.chunkGenerators.FloraGenerationPass;
+import org.terasology.core.world.generator.chunkGenerators.OreGenerator;
 import org.terasology.core.world.generator.chunkGenerators.PerlinTerrainGenerationPass;
-=======
-import org.terasology.core.logic.generators.DefaultGenerators;
-import org.terasology.core.world.generator.AbstractBaseWorldGenerator;
-import org.terasology.core.world.generator.chunkGenerators.FloraGenerator;
-import org.terasology.core.world.generator.chunkGenerators.ForestGenerator;
-import org.terasology.core.world.generator.chunkGenerators.OreGenerator;
-import org.terasology.core.world.generator.chunkGenerators.PerlinTerrainGenerator;
-import org.terasology.core.world.liquid.LiquidsGenerator;
->>>>>>> 63572945
 import org.terasology.engine.SimpleUri;
 import org.terasology.entitySystem.Component;
 import org.terasology.world.generator.RegisterWorldGenerator;
@@ -49,21 +40,9 @@
 
     @Override
     public void initialize() {
-<<<<<<< HEAD
         register(new PerlinTerrainGenerationPass());
         register(new FloraGenerationPass());
-        //ForestGenerator forestGenerator = new ForestGenerator();
-        //DefaultGenerators.addDefaultForestGenerators(forestGenerator);
-        //register(forestGenerator);
-=======
-        register(new PerlinTerrainGenerator());
-        register(new FloraGenerator());
-        register(new LiquidsGenerator());
         register(new OreGenerator());
-        ForestGenerator forestGenerator = new ForestGenerator();
-        DefaultGenerators.addDefaultForestGenerators(forestGenerator);
-        register(forestGenerator);
->>>>>>> 63572945
     }
 
     @Override
