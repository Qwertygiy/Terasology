--- conflicted
+++ resolved
@@ -73,14 +73,9 @@
                     },
                     {
                         "type" : "UIButton",
-<<<<<<< HEAD
                         "id" : "behavior_editor",
                         "text" : "Behavior Editor"
-=======
-                        "id" : "migtest",
-                        "text" : "Mig Test"
->>>>>>> 55e0e9c8
-                    },
+                    },                    
                     {
                         "type" : "UISpace",
                         "size" : [1, 64]
