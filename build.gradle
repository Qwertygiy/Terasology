/*
 * This is a Gradle build file:
 * - Gradle Homepage: http://gradle.org/
 * - Gradle Documentation: http://gradle.org/documentation
 * - View tasks for this project: $ gradlew tasks
 */

// Needed for extending the "clean" task to also delete custom stuff defined here like natives
apply plugin: 'base'

// For generating IntelliJ project files
apply plugin: 'idea'

// The root project should not be an eclipse project. It keeps eclipse (4.2) from finding the sub-projects.
//apply plugin: 'eclipse'

apply plugin: 'checkstyle'
apply plugin: 'pmd'

// Separate build file for structure heavy stuff like using Git to fetch other repos to embed within the project
apply from: 'utility.gradle'
apply from: 'ide.gradle'

/*
 * To Update Gradle Wrapper:
 * 1. Uncomment 'wrapper' task
 * 2. Change 'gradleVersion'
 * 3. Run "gradlew wrapper" TWICE (first upgrades the prop file, second the jar if needed)
 * 4. Comment 'wrapper' task
 */
//task wrapper(type: Wrapper) {
//    gradleVersion = '1.8'
//}

import org.apache.tools.ant.filters.FixCrLfFilter;

// Test for right version of Java in use for running this script
assert org.gradle.api.JavaVersion.current().isJava7Compatible()

// Declare "extra properties" (variables) for the project (and subs) - a Gradle thing that makes them special.
ext {
    dirNatives = 'natives'
    templatesDir = 'templates'

    // Lib dir for use in manifest entries etc (like in :engine). A separate "libsDir" exists, auto-created by Gradle
    subDirLibs = 'libs'

    LwjglVersion = '2.9.0'
}

// Declare remote repositories we're interested in - library files will be fetched from here
repositories {
    // Main Maven repo
    mavenCentral()
    // MovingBlocks Artifactory instance for libs not readily available elsewhere plus our own libs
    maven {
        url "http://www.movingblocks.net:8081/artifactory/repo"
    }
}

///////////////////////////////////////////////////////////////////////////////////////////////////////////////////////
// Natives - Handles pulling in and extracting native libraries for LWJGL                                            //
///////////////////////////////////////////////////////////////////////////////////////////////////////////////////////

// Define a custom configuration named "natives"
configurations {
    natives
}

// For the "natives" configuration make it depend on the native files from LWJGL
dependencies {
    natives group: 'org.lwjgl.lwjgl', name: 'lwjgl', version: LwjglVersion
}

task extractWindowsNatives(type:Sync) {
    description = "Extracts the Windows natives from the downloaded zip"
    from {
        configurations.natives.collect { it.getName().contains('-natives-window') ? zipTree(it) : [] }
    }
    into ("$dirNatives/windows")
    exclude ('META-INF/**')
}

task extractMacOSXNatives(type:Sync) {
    description = "Extracts the OSX natives from the downloaded zip"
    from {
        configurations.natives.collect { it.getName().contains('-natives-osx') ? zipTree(it) : [] }
    }
    into ("$dirNatives/macosx")
    exclude ('META-INF/**')
}

task extractLinuxNatives(type:Sync) {
    description = "Extracts the Linux natives from the downloaded zip"
    from {
        configurations.natives.collect { it.getName().contains('-natives-linux') ? zipTree(it) : [] }
    }
    into ("$dirNatives/linux")
    exclude ('META-INF/**')
}

task extractNatives {
    description = "Extracts all the native lwjgl libraries from the downloaded zip"
    dependsOn extractWindowsNatives
    dependsOn extractLinuxNatives
    dependsOn extractMacOSXNatives
}

///////////////////////////////////////////////////////////////////////////////////////////////////////////////////////
// Section for project modules (equally set up as modules in IntelliJ)                                               //
///////////////////////////////////////////////////////////////////////////////////////////////////////////////////////

// Move this to the generated subproject gradle files? Or use project.childProjects even here?
// TODO: This pretty much has been made obsolete by changes elsewhere. Do a last check (especially of libs) then remove
subprojects {
    // MODULES - most "exposed" project component type, users will supply these so need to be careful
    if (project.getParent().name == "modules" ) {
        // TODO: Verify a user-provided build.gradle cannot override the one we create
        // Maybe Jenkins module builds should delete if exists then re-copy in from main project ?
        println "Iterating over subprojects - Found a module: $project.name"
    } else if (project.getParent().name == "facades" ) {
        // FACADES - front-ends to the engine, fully under our control
        println "Iterating over subprojects - Found a facade: " + project.name
    } else if (project.getParent().name == "libs" ) {
        println "Iterating over subprojects - Found a lib: " + project.name

        apply plugin: 'java'
        apply plugin: 'eclipse'
        apply plugin: 'idea'
    }
}

///////////////////////////////////////////////////////////////////////////////////////////////////////////////////////
// Helper tasks                                                                                                      //
///////////////////////////////////////////////////////////////////////////////////////////////////////////////////////

// Helper that returns a list of all local Terasology module projects
def terasologyModules() {
    subprojects.findAll {it.parent.name == 'modules'}
}

// Helper that replaces the build.gradle under every module with a fresh copy from the Core module
task refreshModuleGradle << {
    File replacementGradle = new File(rootDir, 'modules/Core/build.gradle')
    terasologyModules().each {
        if (it.name != 'Core') {
            File targetFile = new File(rootDir, "modules/" + it.name + "/build.gradle")
            targetFile.delete()
            targetFile << replacementGradle.text
        }
    }
}

// Helpers that do magic things after having dependencies attached below
task moduleClasses
task moduleJars

// This magically makes everything work - without this the desired module projects returned have no tasks :-(
gradle.projectsEvaluated {
    // Note how "classes" may indirectly trigger "jar" for module dependencies of modules (module compile dependency)
    moduleClasses.dependsOn(terasologyModules().classes)

    // This makes it work for a full jar task
    moduleJars.dependsOn(terasologyModules().jar)
}

// This is a TEMPORARY tweak to make "changing" dependencies always ('0') check for newer snapshots available
// TODO: Remove this when versioning and promotion works fully, then we shouldn't care about snapshots normally anyway
configurations.all {
    resolutionStrategy.cacheChangingModulesFor 0, 'seconds'
}

// Include deletion of extracted natives in the global clean task. Without the doLast it runs on *every* execution ...
clean.doLast {
    new File(dirNatives).deleteDir()
<<<<<<< HEAD
=======
    println "Cleaned root - don't forget to re-extract the natives! 'gradlew extractNatives' or a dependent task"
>>>>>>> bf0821fc
}

///////////////////////////////////////////////////////////////////////////////////////////////////////////////////////
// General IDE customization                                                                                         //
///////////////////////////////////////////////////////////////////////////////////////////////////////////////////////

// Make sure the IDE prep includes extraction of natives
ideaModule.dependsOn extractNatives

// For IntelliJ add a bunch of excluded directories
idea {

    // Exclude Eclipse dirs
    // TODO: Update this as Eclipse bin dirs now generate in several deeper spots rather than at top-level
    module.excludeDirs += file('bin')
    module.excludeDirs += file('.settings')
    // TODO: Add a single file exclude for facades/PC/Terasology.launch ?

    // Exclude special dirs
    module.excludeDirs += file('natives')
    module.excludeDirs += file('protobuf')
    module.excludeDirs += file('gradle')

    // Exclude output dirs
    module.excludeDirs += file('logs')
    module.excludeDirs += file('saves')
    module.excludeDirs += file('screenshots')

    project {
        // Set JDK
        jdkName = '1.7'
		wildcards -= '!?*.groovy'

        ipr {
            withXml { xmlProvider ->
                // Apply a bunch of tweaks to IntelliJ config - all defined in ide.gradle
                // Part reason for separate file was in case a module needs to define something it cannot do so in a project block
                def iprNode = xmlProvider.asNode()
                ideaActivateCheckstyle(iprNode)
                ideaActivateCopyright(iprNode)
                ideaActivateAnnotations(iprNode)
                ideaActivateGit(iprNode)
                ideaActivateGradle(iprNode)
            }

            // Sets sourceCompatibility within IntelliJ (without this root build having the Java plugin applied)
            whenMerged {project ->
                project.jdk.languageLevel = 'JDK_1_7'
            }
        }
    }

    // Tweaks to the .iws
    workspace.iws.withXml { xmlProvider ->
        def iwsNode = xmlProvider.asNode()
        ideaMakeAutomatically(iwsNode)
        ideaRunConfig(iwsNode)
    }
}

cleanIdea.doLast {
    new File('Terasology.iws').delete()
}

///////////////////////////////////////////////////////////////////////////////////////////////////////////////////////
// Checkstyle stuff                                                                                                  //
///////////////////////////////////////////////////////////////////////////////////////////////////////////////////////

// TODO: Should probably put this in a separate Gradle file and import everywhere. Maybe a Java version too with sourceCompatibility?
checkstyle {
    ignoreFailures = true
    configFile = new File(rootDir, 'config/checkstyle/checkstyle.xml')
    configProperties.samedir = checkstyle.configFile.parentFile
}

pmd {
    ignoreFailures = true
    ruleSetFiles = files("$rootDir/config/pmd/pmd.xml")
}<|MERGE_RESOLUTION|>--- conflicted
+++ resolved
@@ -173,10 +173,7 @@
 // Include deletion of extracted natives in the global clean task. Without the doLast it runs on *every* execution ...
 clean.doLast {
     new File(dirNatives).deleteDir()
-<<<<<<< HEAD
-=======
     println "Cleaned root - don't forget to re-extract the natives! 'gradlew extractNatives' or a dependent task"
->>>>>>> bf0821fc
 }
 
 ///////////////////////////////////////////////////////////////////////////////////////////////////////////////////////
