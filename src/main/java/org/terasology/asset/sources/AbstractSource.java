/*
 * Copyright 2012 Benjamin Glatzel <benjamin.glatzel@me.com>
 *
 * Licensed under the Apache License, Version 2.0 (the "License");
 * you may not use this file except in compliance with the License.
 * You may obtain a copy of the License at
 *
 *      http://www.apache.org/licenses/LICENSE-2.0
 *
 * Unless required by applicable law or agreed to in writing, software
 * distributed under the License is distributed on an "AS IS" BASIS,
 * WITHOUT WARRANTIES OR CONDITIONS OF ANY KIND, either express or implied.
 * See the License for the specific language governing permissions and
 * limitations under the License.
 */

package org.terasology.asset.sources;

import com.google.common.collect.HashMultimap;
import com.google.common.collect.Lists;
import com.google.common.collect.Multimap;
<<<<<<< HEAD
import com.google.common.collect.SetMultimap;
=======
import org.slf4j.Logger;
import org.slf4j.LoggerFactory;
>>>>>>> 5329d2d6
import org.terasology.asset.AssetSource;
import org.terasology.asset.AssetType;
import org.terasology.asset.AssetUri;

import java.net.URL;
import java.util.List;

/**
 * @author Immortius
 */
public abstract class AbstractSource implements AssetSource {
    private static final Logger logger = LoggerFactory.getLogger(AbstractSource.class);

    private String sourceId;
<<<<<<< HEAD
    private SetMultimap<AssetUri, URL> assets = HashMultimap.create();
    private SetMultimap<AssetType, AssetUri> assetsByType = HashMultimap.create();
=======
    private Multimap<AssetUri, URL> assets = HashMultimap.create();
    private Multimap<AssetType, AssetUri> assetsByType = HashMultimap.create();
    private Multimap<AssetUri, URL> overrides = HashMultimap.create();
>>>>>>> 5329d2d6

    public AbstractSource(String id) {
        sourceId = id;
    }

    @Override
    public String getSourceId() {
        return sourceId;
    }

    @Override
    public List<URL> get(AssetUri uri) {
        return Lists.newArrayList(assets.get(uri));
    }

    @Override
    public Iterable<AssetUri> list() {
        return assets.keySet();
    }

    @Override
    public Iterable<AssetUri> list(AssetType type) {
        return assetsByType.get(type);
    }

    @Override
    public List<URL> getOverride(AssetUri uri) {
        return Lists.newArrayList(overrides.get(uri));
    }

    @Override
    public Iterable<AssetUri> listOverrides() {
        return overrides.keySet();
    }

    protected void clear() {
        assets.clear();
        assetsByType.clear();
    }

    protected void addItem(AssetUri uri, URL url) {
        assets.put(uri, url);
        assetsByType.put(uri.getAssetType(), uri);
    }

    protected void addOverride(AssetUri uri, URL url) {
        logger.debug("Adding override {} with urls {}", uri, url);
        overrides.put(uri, url);
    }

    protected AssetUri getUri(String relativePath) {
        return getUri(sourceId, relativePath);
    }

    protected AssetUri getUri(String moduleId, String relativePath) {
        String[] parts = relativePath.split("/", 2);
        if (parts.length > 1) {
            int lastSepIndex = parts[1].lastIndexOf("/");
            if (lastSepIndex != -1) {
                parts[1] = parts[1].substring(lastSepIndex + 1);
            }
            int extensionSeparator = parts[1].lastIndexOf(".");
            if (extensionSeparator != -1) {
                String name = parts[1].substring(0, extensionSeparator);
                String extension = parts[1].substring(extensionSeparator + 1);
                AssetType assetType = AssetType.getTypeFor(parts[0], extension);
                if (assetType != null) {
                    return assetType.getUri(moduleId, name);
                }
            }
        }
        return null;
    }

}<|MERGE_RESOLUTION|>--- conflicted
+++ resolved
@@ -19,12 +19,9 @@
 import com.google.common.collect.HashMultimap;
 import com.google.common.collect.Lists;
 import com.google.common.collect.Multimap;
-<<<<<<< HEAD
-import com.google.common.collect.SetMultimap;
-=======
 import org.slf4j.Logger;
 import org.slf4j.LoggerFactory;
->>>>>>> 5329d2d6
+import com.google.common.collect.SetMultimap;
 import org.terasology.asset.AssetSource;
 import org.terasology.asset.AssetType;
 import org.terasology.asset.AssetUri;
@@ -39,14 +36,9 @@
     private static final Logger logger = LoggerFactory.getLogger(AbstractSource.class);
 
     private String sourceId;
-<<<<<<< HEAD
     private SetMultimap<AssetUri, URL> assets = HashMultimap.create();
     private SetMultimap<AssetType, AssetUri> assetsByType = HashMultimap.create();
-=======
-    private Multimap<AssetUri, URL> assets = HashMultimap.create();
-    private Multimap<AssetType, AssetUri> assetsByType = HashMultimap.create();
-    private Multimap<AssetUri, URL> overrides = HashMultimap.create();
->>>>>>> 5329d2d6
+    private SetMultimap<AssetUri, URL> overrides = HashMultimap.create();
 
     public AbstractSource(String id) {
         sourceId = id;
