/*
 * Copyright 2014 MovingBlocks
 *
 * Licensed under the Apache License, Version 2.0 (the "License");
 * you may not use this file except in compliance with the License.
 * You may obtain a copy of the License at
 *
 *  http://www.apache.org/licenses/LICENSE-2.0
 *
 * Unless required by applicable law or agreed to in writing, software
 * distributed under the License is distributed on an "AS IS" BASIS,
 * WITHOUT WARRANTIES OR CONDITIONS OF ANY KIND, either express or implied.
 * See the License for the specific language governing permissions and
 * limitations under the License.
 */
package org.terasology.engine.subsystem.headless;

import org.terasology.assets.module.ModuleAwareAssetTypeManager;
import org.terasology.config.Config;
import org.terasology.context.Context;
import org.terasology.engine.ComponentSystemManager;
import org.terasology.engine.modes.GameState;
import org.terasology.engine.subsystem.EngineSubsystem;
import org.terasology.input.InputSystem;

public class HeadlessInput implements EngineSubsystem {

    @Override
    public void preInitialise(Context context) {
    }

    @Override
<<<<<<< HEAD
    public void postInitialise(Context context) {
        initControls(context);
=======
    public void initialise(Config config) {

    }

    @Override
    public void registerCoreAssetTypes(ModuleAwareAssetTypeManager assetTypeManager) {
    }

    @Override
    public void postInitialise(Config config) {
        initControls();
>>>>>>> c39ed0fa
    }

    @Override
    public void preUpdate(GameState currentState, float delta) {
    }

    @Override
    public void postUpdate(GameState currentState, float delta) {
    }

    @Override
    public void shutdown(Config config) {
    }

    @Override
    public void dispose() {
    }

    private void initControls(Context context) {
        InputSystem inputSystem = new InputSystem();
        context.put(InputSystem.class, inputSystem);
    }

    @Override
    public void registerSystems(ComponentSystemManager componentSystemManager) {
    }

}<|MERGE_RESOLUTION|>--- conflicted
+++ resolved
@@ -30,11 +30,7 @@
     }
 
     @Override
-<<<<<<< HEAD
-    public void postInitialise(Context context) {
-        initControls(context);
-=======
-    public void initialise(Config config) {
+    public void initialise(Context context) {
 
     }
 
@@ -43,9 +39,8 @@
     }
 
     @Override
-    public void postInitialise(Config config) {
-        initControls();
->>>>>>> c39ed0fa
+    public void postInitialise(Context context) {
+        initControls(context);
     }
 
     @Override
