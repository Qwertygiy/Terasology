--- conflicted
+++ resolved
@@ -69,11 +69,6 @@
 import static org.lwjgl.opengl.GL11.glDepthFunc;
 import static org.lwjgl.opengl.GL11.glEnable;
 import static org.lwjgl.opengl.GL11.glViewport;
-<<<<<<< HEAD
-=======
-
-public class LwjglGraphics extends BaseLwjglSubsystem {
->>>>>>> c39ed0fa
 
 public class LwjglGraphics extends BaseLwjglSubsystem {
     private static final Logger logger = LoggerFactory.getLogger(LwjglGraphics.class);
@@ -81,11 +76,7 @@
     private GLBufferPool bufferPool = new GLBufferPool(false);
 
     @Override
-<<<<<<< HEAD
-    public void postInitialise(Context context) {
-        context.put(RenderingSubsystemFactory.class, new LwjglRenderingSubsystemFactory(bufferPool));
-=======
-    public void initialise(Config config) {
+    public void initialise(Context context) {
 
     }
 
@@ -106,9 +97,8 @@
     }
 
     @Override
-    public void postInitialise(Config config) {
-        CoreRegistry.putPermanently(RenderingSubsystemFactory.class, new LwjglRenderingSubsystemFactory(bufferPool));
->>>>>>> c39ed0fa
+    public void postInitialise(Context context) {
+        context.put(RenderingSubsystemFactory.class, new LwjglRenderingSubsystemFactory(bufferPool));
 
         LwjglDisplayDevice lwjglDisplay = new LwjglDisplayDevice(context);
         context.put(DisplayDevice.class, lwjglDisplay);
@@ -204,70 +194,7 @@
         checkOpenGL();
         glViewport(0, 0, Display.getWidth(), Display.getHeight());
         initOpenGLParams();
-<<<<<<< HEAD
-        AssetManager assetManager = context.get(AssetManager.class);
-        assetManager.setAssetFactory(AssetType.FONT, new AssetFactory<FontData, Font>() {
-            @Override
-            public Font buildAsset(AssetUri uri, FontData data) {
-                return new FontImpl(uri, data);
-            }
-        });
-        assetManager.setAssetFactory(AssetType.TEXTURE, new AssetFactory<TextureData, Texture>() {
-            @Override
-            public Texture buildAsset(AssetUri uri, TextureData data) {
-                return new OpenGLTexture(uri, data);
-            }
-        });
-        assetManager.setAssetFactory(AssetType.SHADER, new AssetFactory<ShaderData, Shader>() {
-            @Override
-            public Shader buildAsset(AssetUri uri, ShaderData data) {
-                return new GLSLShader(uri, data);
-            }
-        });
-        assetManager.setAssetFactory(AssetType.MATERIAL, new AssetFactory<MaterialData, Material>() {
-            @Override
-            public Material buildAsset(AssetUri uri, MaterialData data) {
-                return new GLSLMaterial(uri, data);
-            }
-        });
-        assetManager.setAssetFactory(AssetType.MESH, new AssetFactory<MeshData, Mesh>() {
-            @Override
-            public Mesh buildAsset(AssetUri uri, MeshData data) {
-                return new OpenGLMesh(uri, data, bufferPool);
-            }
-        });
-        assetManager.setAssetFactory(AssetType.SKELETON_MESH, new AssetFactory<SkeletalMeshData, SkeletalMesh>() {
-            @Override
-            public SkeletalMesh buildAsset(AssetUri uri, SkeletalMeshData data) {
-                return new OpenGLSkeletalMesh(uri, data, bufferPool);
-            }
-        });
-        assetManager.setAssetFactory(AssetType.ANIMATION, new AssetFactory<MeshAnimationData, MeshAnimation>() {
-            @Override
-            public MeshAnimation buildAsset(AssetUri uri, MeshAnimationData data) {
-                return new MeshAnimationImpl(uri, data);
-            }
-        });
-        assetManager.setAssetFactory(AssetType.ATLAS, new AssetFactory<AtlasData, Atlas>() {
-            @Override
-            public Atlas buildAsset(AssetUri uri, AtlasData data) {
-                return new Atlas(uri, data);
-            }
-        });
-        assetManager.setAssetFactory(AssetType.SUBTEXTURE, new AssetFactory<SubtextureData, Subtexture>() {
-            @Override
-            public Subtexture buildAsset(AssetUri uri, SubtextureData data) {
-                return new Subtexture(uri, data);
-            }
-        });
-        assetManager.addResolver(AssetType.SUBTEXTURE, new SubtextureFromAtlasResolver());
-        assetManager.addResolver(AssetType.TEXTURE, new ColorTextureAssetResolver());
-        assetManager.addResolver(AssetType.TEXTURE, new NoiseTextureAssetResolver());
-        assetManager.addResolver(AssetType.MESH, new IconMeshResolver());
         context.put(ShaderManager.class, new ShaderManagerLwjgl());
-=======
-        CoreRegistry.putPermanently(ShaderManager.class, new ShaderManagerLwjgl());
->>>>>>> c39ed0fa
     }
 
     private void checkOpenGL() {
