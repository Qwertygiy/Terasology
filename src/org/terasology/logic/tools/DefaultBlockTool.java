/*
 * Copyright 2011 Benjamin Glatzel <benjamin.glatzel@me.com>.
 *
 * Licensed under the Apache License, Version 2.0 (the "License");
 * you may not use this file except in compliance with the License.
 * You may obtain a copy of the License at
 *
 *      http://www.apache.org/licenses/LICENSE-2.0
 *
 * Unless required by applicable law or agreed to in writing, software
 * distributed under the License is distributed on an "AS IS" BASIS,
 * WITHOUT WARRANTIES OR CONDITIONS OF ANY KIND, either express or implied.
 * See the License for the specific language governing permissions and
 * limitations under the License.
 */
package org.terasology.logic.tools;

import org.terasology.logic.characters.Player;
import org.terasology.logic.manager.AudioManager;
import org.terasology.logic.world.IWorldProvider;
import org.terasology.math.Side;
import org.terasology.model.blocks.Block;
import org.terasology.model.blocks.BlockGroup;
import org.terasology.model.blocks.management.BlockManager;
import org.terasology.model.inventory.ItemBlock;
import org.terasology.model.structures.BlockPosition;
import org.terasology.model.structures.RayBlockIntersection;
import org.terasology.rendering.physics.BulletPhysicsRenderer;
import org.terasology.rendering.world.WorldRenderer;

import javax.vecmath.Vector3d;
import javax.vecmath.Vector3f;

/**
 * The basic tool used for block interaction. Can be used to place and remove blocks.
 */
public class DefaultBlockTool extends SimpleTool {

    public DefaultBlockTool(Player player) {
        super(player);
    }

    public void executeLeftClickAction() {
        if (_player.getActiveBlock() != null) {
            if (placeBlock(_player.getActiveBlock())) {
                _player.getInventory().removeOneItemInSlot(_player.getToolbar().getSelectedSlot());
            }
        }
    }

    public void executeRightClickAction() {
        byte removedBlockId = removeBlock(true);

        if (removedBlockId != 0) {
            _player.getInventory().storeItemInFreeSlot(new ItemBlock(_player, BlockManager.getInstance().getBlock(removedBlockId).getBlockGroup(), 1));
        }
    }

    /**
     * Places a block of a given type in front of the player.
     *
     * @param type The type of the block
     * @return True if a block was placed
     */
    public boolean placeBlock(BlockGroup type) {
        IWorldProvider worldProvider = _player.getParent().getWorldProvider();
        RayBlockIntersection.Intersection selectedBlock = _player.getSelectedBlock();

        if (selectedBlock != null) {
            BlockPosition centerPos = selectedBlock.getBlockPosition();
            Block centerBlock = BlockManager.getInstance().getBlock(worldProvider.getBlock(centerPos.x, centerPos.y, centerPos.z));

            if (!centerBlock.isAllowBlockAttachment()) {
                return false;
            }

            BlockPosition blockPos = selectedBlock.calcAdjacentBlockPos();

            // Prevent players from placing blocks inside their bounding boxes
            if (Block.AABBForBlockAt(blockPos.x, blockPos.y, blockPos.z).overlaps(_player.getAABB())) {
                return false;
            }

            // Need two things:
            // 1. The Side of attachment
            Side attachmentSide = Side.inDirection(centerPos.x - blockPos.x, centerPos.y - blockPos.y, centerPos.z - blockPos.z);
            // 2. The secondary direction
            Vector3d attachDir = new Vector3d(centerPos.x - blockPos.x, centerPos.y - blockPos.y, centerPos.z - blockPos.z); 
            Vector3d rawDirection = new Vector3d(_player.getViewingDirection());
            double dot = rawDirection.dot(attachDir);
            rawDirection.sub(new Vector3d(dot * attachDir.x, dot * attachDir.y, dot * attachDir.z));
            Side direction = Side.inDirection(rawDirection.x, rawDirection.y, rawDirection.z);

<<<<<<< HEAD
            byte blockId = type.getBlockIdFor(attachmentSide, direction);
            if (blockId == 0)
                return false;

            worldProvider.setBlock(blockPos.x, blockPos.y, blockPos.z, blockId, true, true);
=======
            placeBlock(blockPos, type.getBlockIdFor(attachmentSide, direction), true);
>>>>>>> 8ed5b15a
            AudioManager.getInstance().playVaryingSound("PlaceBlock", 0.6f, 0.5f);

            return true;
        }

        return false;
    }

    /**
     * Removes a block at the given global world position.
     *
     * @param createPhysBlock Creates a rigid body block if true
     * @return The removed block (if any)
     */
    public byte removeBlock(boolean createPhysBlock) {
        IWorldProvider worldProvider = _player.getParent().getWorldProvider();
        WorldRenderer worldRenderer = _player.getParent();
        RayBlockIntersection.Intersection selectedBlock = _player.getSelectedBlock();

        if (selectedBlock != null) {

            BlockPosition blockPos = selectedBlock.getBlockPosition();
            byte currentBlockType = worldProvider.getBlock(blockPos.x, blockPos.y, blockPos.z);
            Block block = BlockManager.getInstance().getBlock(currentBlockType);

            if (block.isDestructible()) {

                // Check if this block was "poked" before
                if (_player.getExtractedBlock() != null) {
                    if (_player.getExtractedBlock().equals(_player.getSelectedBlock())) {
                        // If so increase the extraction counter
                        int amount = 1;

                        if (_player.getActiveItem() != null) {
                            amount = _player.getActiveItem().getExtractionAmountForBlock(block);
                        }

                        _player.setExtractionCounter((byte) (_player.getExtractionCounter() + amount));
                    } else {
                        // If another block was touched in between...
                        _player.resetExtraction();
                        _player.setExtractionCounter((byte) 1);
                    }
                } else {
                    // This block was "poked" for the first time
                    _player.setExtractedBlock(_player.getSelectedBlock());
                    _player.setExtractionCounter((byte) 1);
                }

                // Enough pokes... Remove the block!
                if (_player.getExtractionCounter() >= block.getHardness()) {
                    placeBlock(blockPos, (byte) 0x0, true);

                    // Remove the upper block if it's a billboard
                    byte upperBlockType = worldProvider.getBlock(blockPos.x, blockPos.y + 1, blockPos.z);
                    if (BlockManager.getInstance().getBlock(upperBlockType).getBlockForm() == Block.BLOCK_FORM.BILLBOARD) {
                        worldProvider.setBlock(blockPos.x, blockPos.y + 1, blockPos.z, (byte) 0x0, true, true);
                    }

                    worldRenderer.getBlockParticleEmitter().setOrigin(blockPos.toVector3d());
                    worldRenderer.getBlockParticleEmitter().emitParticles(256, currentBlockType);
                    AudioManager.getInstance().playVaryingSound("RemoveBlock", 0.6f, 0.5f);

                    if (createPhysBlock && !BlockManager.getInstance().getBlock(currentBlockType).isTranslucent()) {
                        Vector3d pos = blockPos.toVector3d();
                        BulletPhysicsRenderer.getInstance().addBlock(new Vector3f(pos), currentBlockType);
                    }

                    _player.resetExtraction();
                    return currentBlockType;
                }
            }

            // Play digging sound if the block was not removed
            AudioManager.getInstance().playVaryingSound("Dig", 0.6f, 0.5f);
            // ... and spread sparkles!
            worldRenderer.getBlockParticleEmitter().setOrigin(blockPos.toVector3d());
            worldRenderer.getBlockParticleEmitter().emitParticles(64, currentBlockType);
        }

        // Nothing got removed
        return 0;
    }
}<|MERGE_RESOLUTION|>--- conflicted
+++ resolved
@@ -91,15 +91,12 @@
             rawDirection.sub(new Vector3d(dot * attachDir.x, dot * attachDir.y, dot * attachDir.z));
             Side direction = Side.inDirection(rawDirection.x, rawDirection.y, rawDirection.z);
 
-<<<<<<< HEAD
             byte blockId = type.getBlockIdFor(attachmentSide, direction);
             if (blockId == 0)
                 return false;
 
-            worldProvider.setBlock(blockPos.x, blockPos.y, blockPos.z, blockId, true, true);
-=======
-            placeBlock(blockPos, type.getBlockIdFor(attachmentSide, direction), true);
->>>>>>> 8ed5b15a
+            placeBlock(blockPos, blockId, true);
+
             AudioManager.getInstance().playVaryingSound("PlaceBlock", 0.6f, 0.5f);
 
             return true;
