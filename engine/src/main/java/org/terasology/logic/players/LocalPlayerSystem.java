/*
 * Copyright 2016 MovingBlocks
 *
 * Licensed under the Apache License, Version 2.0 (the "License");
 * you may not use this file except in compliance with the License.
 * You may obtain a copy of the License at
 *
 *      http://www.apache.org/licenses/LICENSE-2.0
 *
 * Unless required by applicable law or agreed to in writing, software
 * distributed under the License is distributed on an "AS IS" BASIS,
 * WITHOUT WARRANTIES OR CONDITIONS OF ANY KIND, either express or implied.
 * See the License for the specific language governing permissions and
 * limitations under the License.
 */
package org.terasology.logic.players;

import org.terasology.assets.ResourceUrn;
import org.terasology.config.Config;
import org.terasology.engine.SimpleUri;
import org.terasology.engine.Time;
import org.terasology.engine.subsystem.config.BindsManager;
import org.terasology.entitySystem.entity.EntityRef;
import org.terasology.entitySystem.event.EventPriority;
import org.terasology.entitySystem.event.ReceiveEvent;
import org.terasology.entitySystem.systems.BaseComponentSystem;
import org.terasology.entitySystem.systems.RenderSystem;
import org.terasology.entitySystem.systems.UpdateSubscriberSystem;
import org.terasology.input.ButtonState;
import org.terasology.input.Input;
import org.terasology.input.InputSystem;
import org.terasology.input.binds.interaction.FrobButton;
import org.terasology.input.binds.inventory.UseItemButton;
import org.terasology.input.binds.movement.AutoMoveButton;
import org.terasology.input.binds.movement.CrouchButton;
import org.terasology.input.binds.movement.CrouchModeButton;
import org.terasology.input.binds.movement.ForwardsMovementAxis;
import org.terasology.input.binds.movement.ForwardsRealMovementAxis;
import org.terasology.input.binds.movement.JumpButton;
import org.terasology.input.binds.movement.RotationPitchAxis;
import org.terasology.input.binds.movement.RotationYawAxis;
import org.terasology.input.binds.movement.StrafeMovementAxis;
import org.terasology.input.binds.movement.StrafeRealMovementAxis;
import org.terasology.input.binds.movement.ToggleSpeedPermanentlyButton;
import org.terasology.input.binds.movement.ToggleSpeedTemporarilyButton;
import org.terasology.input.binds.movement.VerticalMovementAxis;
import org.terasology.input.binds.movement.VerticalRealMovementAxis;
import org.terasology.input.events.MouseAxisEvent;
import org.terasology.input.events.MouseAxisEvent.MouseAxis;
import org.terasology.logic.characters.CharacterComponent;
import org.terasology.logic.characters.CharacterHeldItemComponent;
import org.terasology.logic.characters.CharacterMoveInputEvent;
import org.terasology.logic.characters.CharacterMovementComponent;
import org.terasology.logic.characters.GazeMountPointComponent;
import org.terasology.logic.characters.MovementMode;
import org.terasology.logic.characters.events.OnItemUseEvent;
import org.terasology.logic.characters.interactions.InteractionUtil;
import org.terasology.logic.debug.MovementDebugCommands;
import org.terasology.logic.delay.DelayManager;
import org.terasology.logic.location.LocationComponent;
import org.terasology.logic.players.event.OnPlayerSpawnedEvent;
import org.terasology.math.AABB;
import org.terasology.math.Direction;
import org.terasology.math.TeraMath;
import org.terasology.math.geom.Quat4f;
import org.terasology.math.geom.Vector3f;
import org.terasology.network.ClientComponent;
import org.terasology.network.NetworkSystem;
import org.terasology.physics.engine.PhysicsEngine;
import org.terasology.registry.In;
import org.terasology.rendering.AABBRenderer;
import org.terasology.rendering.BlockOverlayRenderer;
import org.terasology.rendering.cameras.Camera;
import org.terasology.rendering.cameras.PerspectiveCamera;
import org.terasology.rendering.logic.MeshComponent;
import org.terasology.world.WorldProvider;
import org.terasology.world.block.Block;
import org.terasology.world.block.BlockComponent;
import org.terasology.world.block.regions.BlockRegionComponent;

import java.util.List;

// TODO: This needs a really good cleanup
// TODO: Move more input stuff to a specific input system?
// TODO: Camera should become an entity/component, so it can follow the player naturally
public class LocalPlayerSystem extends BaseComponentSystem implements UpdateSubscriberSystem, RenderSystem {

    @In
    NetworkSystem networkSystem;
    @In
    private LocalPlayer localPlayer;
    @In
    private WorldProvider worldProvider;
    private Camera playerCamera;
    @In
    private MovementDebugCommands movementDebugCommands;
    @In
    private PhysicsEngine physics;
    @In
    private DelayManager delayManager;

    @In
    private Config config;
    @In
    private InputSystem inputSystem;

    @In
    private BindsManager bindsManager;

    private float bobFactor;
    private float lastStepDelta;

    // Input
    private Vector3f relativeMovement = new Vector3f();
    private boolean isAutoMove;
    private boolean runPerDefault = true;
    private boolean run = runPerDefault;
<<<<<<< HEAD
    private boolean crouchPerDefault = false;
    private boolean crouch = false;
=======
    private boolean crouch;
>>>>>>> 248167fd
    private boolean jump;
    private float lookPitch;
    private float lookPitchDelta;
    private float lookYaw;
    private float lookYawDelta;

    @In
    private Time time;

    private BlockOverlayRenderer aabbRenderer = new AABBRenderer(AABB.createEmpty());

    private int inputSequenceNumber = 1;

    private AABB aabb;

    public void setPlayerCamera(Camera camera) {
        playerCamera = camera;
    }

    @Override
    public void update(float delta) {
        if (!localPlayer.isValid()) {
            return;
        }

        EntityRef entity = localPlayer.getCharacterEntity();
        CharacterMovementComponent characterMovementComponent = entity.getComponent(CharacterMovementComponent.class);

        processInput(entity, characterMovementComponent);
        updateCamera(characterMovementComponent, localPlayer.getViewPosition(), localPlayer.getViewRotation());
    }

    private void processInput(EntityRef entity, CharacterMovementComponent characterMovementComponent) {
        lookYaw = (lookYaw - lookYawDelta) % 360;
        lookYawDelta = 0f;
        lookPitch = TeraMath.clamp(lookPitch + lookPitchDelta, -89, 89);
        lookPitchDelta = 0f;

        Vector3f relMove = new Vector3f(relativeMovement);
        relMove.y = 0;

        Quat4f viewRotation;
        switch (characterMovementComponent.mode) {
            case CROUCHING:
            case WALKING:
                if (!config.getRendering().isVrSupport()) {
                    viewRotation = new Quat4f(TeraMath.DEG_TO_RAD * lookYaw, 0, 0);
                    playerCamera.setOrientation(viewRotation);
                }
                playerCamera.getOrientation().rotate(relMove, relMove);
                break;
            case CLIMBING:
                // Rotation is applied in KinematicCharacterMover
                relMove.y += relativeMovement.y;
                break;
            default:
                if (!config.getRendering().isVrSupport()) {
                    viewRotation = new Quat4f(TeraMath.DEG_TO_RAD * lookYaw, TeraMath.DEG_TO_RAD * lookPitch, 0);
                    playerCamera.setOrientation(viewRotation);
                }
                playerCamera.getOrientation().rotate(relMove, relMove);
                relMove.y += relativeMovement.y;
                break;
        }
        // For some reason, Quat4f.rotate is returning NaN for valid inputs. This prevents those NaNs from causing trouble down the line.
        if (!Float.isNaN(relMove.getX()) && !Float.isNaN(relMove.getY()) && !Float.isNaN(relMove.getZ())) {
            entity.send(new CharacterMoveInputEvent(inputSequenceNumber++, lookPitch, lookYaw, relMove, run, crouch, jump, time.getGameDeltaInMs()));
        }
        jump = false;
    }

    // To check if a valid key has been assigned, either primary or secondary and return it
    private Input getValidKey(List<Input> inputs) {
        for (Input input : inputs) {
            if (input != null) {
                return input;
            }
        }
        return null;
    }

    /**
     * Auto move is disabled when the associated key is pressed again.
     * This cancels the simulated repeated key stroke for the forward input button.
     */
    private void stopAutoMove() {
        List<Input> inputs = bindsManager.getBindsConfig().getBinds(new SimpleUri("engine:forwards"));
        Input forwardKey = getValidKey(inputs);
        if (forwardKey != null) {
            inputSystem.cancelSimulatedKeyStroke(forwardKey);
            isAutoMove = false;
        }

    }

    /**
     * Append the input for moving forward to the keyboard command queue to simulate pressing of the forward key.
     * For an input that repeats, the key must be in Down state before Repeat state can be applied to it.
     */
    private void startAutoMove() {
        isAutoMove = false;
        List<Input> inputs = bindsManager.getBindsConfig().getBinds(new SimpleUri("engine:forwards"));
        Input forwardKey = getValidKey(inputs);
        if (forwardKey != null) {
            isAutoMove = true;
            inputSystem.simulateSingleKeyStroke(forwardKey);
            inputSystem.simulateRepeatedKeyStroke(forwardKey);
        }
    }

    @ReceiveEvent
    public void onPlayerSpawn(OnPlayerSpawnedEvent event, EntityRef character) {
        if (character.equals(localPlayer.getCharacterEntity())) {

            // Change height as per PlayerSettings
            Float height = config.getPlayer().getHeight();
            movementDebugCommands.playerHeight(localPlayer.getClientEntity(), height);
            // Change eyeHeight as per PlayerSettings
            Float eyeHeight = config.getPlayer().getEyeHeight();
            GazeMountPointComponent gazeMountPointComponent = character.getComponent(GazeMountPointComponent.class);
            gazeMountPointComponent.translate = new Vector3f(0, eyeHeight, 0);

            // Trigger updating the player camera position as soon as the local player is spawned.
            // This is not done while the game is still loading, since systems are not updated.
            // RenderableWorldImpl pre-generates chunks around the player camera and therefore needs
            // the correct location.
            lookYaw = 0f;
            lookPitch = 0f;
            update(0);
        }
    }

    @ReceiveEvent(components = CharacterComponent.class)
    public void onMouseMove(MouseAxisEvent event, EntityRef entity) {
        MouseAxis axis = event.getMouseAxis();
        if (axis == MouseAxis.X) {
            lookYawDelta = event.getValue();
        } else if (axis == MouseAxis.Y) {
            lookPitchDelta = event.getValue();
        }
        event.consume();
    }

    @ReceiveEvent(components = {CharacterComponent.class})
    public void updateRotationYaw(RotationYawAxis event, EntityRef entity) {
        lookYawDelta = event.getValue();
        event.consume();
    }

    @ReceiveEvent(components = {CharacterComponent.class})
    public void updateRotationPitch(RotationPitchAxis event, EntityRef entity) {
        lookPitchDelta = event.getValue();
        event.consume();
    }

    @ReceiveEvent(components = {CharacterComponent.class, CharacterMovementComponent.class})
    public void onJump(JumpButton event, EntityRef entity) {
        if (event.getState() == ButtonState.DOWN) {
            jump = true;
            event.consume();
        } else {
            jump = false;
        }
    }

    @ReceiveEvent(components = {ClientComponent.class})
    public void updateForwardsMovement(ForwardsMovementAxis event, EntityRef entity) {
        relativeMovement.z = event.getValue();
        if (relativeMovement.z == 0f && isAutoMove) {
            stopAutoMove();
        }
        event.consume();
    }

    @ReceiveEvent(components = {ClientComponent.class})
    public void updateStrafeMovement(StrafeMovementAxis event, EntityRef entity) {
        relativeMovement.x = event.getValue();
        event.consume();
    }

    @ReceiveEvent(components = {ClientComponent.class})
    public void updateVerticalMovement(VerticalMovementAxis event, EntityRef entity) {
        relativeMovement.y = event.getValue();
        event.consume();
    }

    @ReceiveEvent(components = {ClientComponent.class})
    public void updateForwardsMovement(ForwardsRealMovementAxis event, EntityRef entity) {
        relativeMovement.z = event.getValue();
        event.consume();
    }

    @ReceiveEvent(components = {ClientComponent.class})
    public void updateStrafeMovement(StrafeRealMovementAxis event, EntityRef entity) {
        relativeMovement.x = event.getValue();
        event.consume();
    }

    @ReceiveEvent(components = {ClientComponent.class})
    public void updateVerticalMovement(VerticalRealMovementAxis event, EntityRef entity) {
        relativeMovement.y = event.getValue();
        event.consume();
    }

    @ReceiveEvent(components = {ClientComponent.class}, priority = EventPriority.PRIORITY_NORMAL)
    public void onToggleSpeedTemporarily(ToggleSpeedTemporarilyButton event, EntityRef entity) {
        boolean toggle = event.isDown();
        run = runPerDefault ^ toggle;
        event.consume();
    }

    // Crouches if button is pressed. Stands if button is released.
    @ReceiveEvent(components = {ClientComponent.class}, priority = EventPriority.PRIORITY_NORMAL)
    public void onCrouchTemporarily(CrouchButton event, EntityRef entity) {
        boolean toggle = event.isDown();
        crouch = crouchPerDefault ^ toggle;
        event.consume();
    }

    @ReceiveEvent(components = {ClientComponent.class}, priority = EventPriority.PRIORITY_NORMAL)
    public void onCrouchMode(CrouchModeButton event, EntityRef entity) {
        if (event.isDown()) {
            crouchPerDefault = !crouchPerDefault;
            crouch = !crouch;
        }
        event.consume();
    }

    @ReceiveEvent(components = {ClientComponent.class}, priority = EventPriority.PRIORITY_NORMAL)
    public void onAutoMoveMode(AutoMoveButton event, EntityRef entity) {
        if (event.isDown()) {
            if (!isAutoMove) {
                startAutoMove();
            } else {
                stopAutoMove();
            }
        }
        event.consume();
    }

    @ReceiveEvent(components = {ClientComponent.class}, priority = EventPriority.PRIORITY_NORMAL)
    public void onToggleSpeedPermanently(ToggleSpeedPermanentlyButton event, EntityRef entity) {
        if (event.isDown()) {
            runPerDefault = !runPerDefault;
            run = !run;
        }
        event.consume();
    }

    @ReceiveEvent
    public void onTargetChanged(PlayerTargetChangedEvent event, EntityRef entity) {
        EntityRef target = event.getNewTarget();
        if (target.exists()) {
            LocationComponent location = target.getComponent(LocationComponent.class);
            if (location != null) {
                BlockComponent blockComp = target.getComponent(BlockComponent.class);
                BlockRegionComponent blockRegion = target.getComponent(BlockRegionComponent.class);
                if (blockComp != null || blockRegion != null) {
                    Vector3f blockPos = location.getWorldPosition();
                    Block block = worldProvider.getBlock(blockPos);
                    aabb = block.getBounds(blockPos);
                } else {
                    MeshComponent mesh = target.getComponent(MeshComponent.class);
                    if (mesh != null && mesh.mesh != null) {
                        aabb = mesh.mesh.getAABB();
                        aabb = aabb.transform(location.getWorldRotation(), location.getWorldPosition(), location.getWorldScale());
                    }
                }
            }
        } else {
            aabb = null;
        }
    }

    @Override
    public void renderOverlay() {
        // Display the block the player is aiming at
        if (config.getRendering().isRenderPlacingBox()) {
            if (aabb != null) {
                aabbRenderer.setAABB(aabb);
                aabbRenderer.render(2f);
            }
        }
    }

    public BlockOverlayRenderer getAABBRenderer() {
        return aabbRenderer;
    }

    public void setAABBRenderer(BlockOverlayRenderer newAABBRender) {
        aabbRenderer = newAABBRender;
    }

    private void updateCamera(CharacterMovementComponent charMovementComp, Vector3f position, Quat4f rotation) {
        playerCamera.getPosition().set(position);
        Vector3f viewDir = Direction.FORWARD.getVector3f();
        rotation.rotate(viewDir, playerCamera.getViewingDirection());

        float stepDelta = charMovementComp.footstepDelta - lastStepDelta;
        if (stepDelta < 0) {
            stepDelta += 1;
        }
        bobFactor += stepDelta;
        lastStepDelta = charMovementComp.footstepDelta;

        if (playerCamera.isBobbingAllowed()) {
            if (config.getRendering().isCameraBobbing()) {
                ((PerspectiveCamera) playerCamera).setBobbingRotationOffsetFactor(calcBobbingOffset(0.0f, 0.01f, 2.5f));
                ((PerspectiveCamera) playerCamera).setBobbingVerticalOffsetFactor(calcBobbingOffset((float) java.lang.Math.PI / 4f, 0.025f, 3f));
            } else {
                ((PerspectiveCamera) playerCamera).setBobbingRotationOffsetFactor(0.0f);
                ((PerspectiveCamera) playerCamera).setBobbingVerticalOffsetFactor(0.0f);
            }
        }

        if (charMovementComp.mode == MovementMode.GHOSTING) {
            playerCamera.extendFov(24);
        } else {
            playerCamera.resetFov();
        }
    }

    @ReceiveEvent(components = {CharacterComponent.class})
    public void onFrobButton(FrobButton event, EntityRef character) {
        if (event.getState() != ButtonState.DOWN) {
            return;
        }

        ResourceUrn activeInteractionScreenUri = InteractionUtil.getActiveInteractionScreenUri(character);
        if (activeInteractionScreenUri != null) {
            InteractionUtil.cancelInteractionAsClient(character);
            return;
        }
        boolean activeRequestSent = localPlayer.activateTargetAsClient();
        if (activeRequestSent) {
            event.consume();
        }
    }

    @ReceiveEvent(components = {CharacterComponent.class})
    public void onUseItemButton(UseItemButton event, EntityRef entity, CharacterHeldItemComponent characterHeldItemComponent) {
        if (!event.isDown()) {
            return;
        }

        EntityRef selectedItemEntity = characterHeldItemComponent.selectedItem;
        if (!selectedItemEntity.exists()) {
            return;
        }

        boolean requestIsValid;
        if (networkSystem.getMode().isAuthority()) {
            // Let the ActivationRequest handler trigger the OnItemUseEvent if this is a local client
            requestIsValid = true;
        } else {
            OnItemUseEvent onItemUseEvent = new OnItemUseEvent();
            entity.send(onItemUseEvent);
            requestIsValid = !onItemUseEvent.isConsumed();
        }

        if (requestIsValid) {
            localPlayer.activateOwnedEntityAsClient(selectedItemEntity);
            entity.saveComponent(characterHeldItemComponent);
            event.consume();
        }
    }

    private float calcBobbingOffset(float phaseOffset, float amplitude, float frequency) {
        return (float) java.lang.Math.sin(bobFactor * frequency + phaseOffset) * amplitude;
    }

    @Override
    public void renderOpaque() {

    }

    @Override
    public void renderAlphaBlend() {

    }

    @Override
    public void renderFirstPerson() {
    }

    @Override
    public void renderShadows() {
    }

}<|MERGE_RESOLUTION|>--- conflicted
+++ resolved
@@ -115,12 +115,9 @@
     private boolean isAutoMove;
     private boolean runPerDefault = true;
     private boolean run = runPerDefault;
-<<<<<<< HEAD
     private boolean crouchPerDefault = false;
     private boolean crouch = false;
-=======
-    private boolean crouch;
->>>>>>> 248167fd
+
     private boolean jump;
     private float lookPitch;
     private float lookPitchDelta;
